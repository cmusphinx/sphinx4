/*
 * Copyright 2013 Carnegie Mellon University.
 * Portions Copyright 2004 Sun Microsystems, Inc.
 * Portions Copyright 2004 Mitsubishi Electric Research Laboratories.
 * All Rights Reserved.  Use is subject to license terms.
 *
 * See the file "license.terms" for information on usage and
 * redistribution of this file, and for a DISCLAIMER OF ALL
 * WARRANTIES.
 */

package edu.cmu.sphinx.api;

import java.io.IOException;

import edu.cmu.sphinx.linguist.acoustic.tiedstate.Loader;
import edu.cmu.sphinx.result.Result;
import edu.cmu.sphinx.recognizer.Recognizer;

import edu.cmu.sphinx.linguist.acoustic.tiedstate.Loader;


/**
 * Base class for high-level speech recognizers.
 */
public class AbstractSpeechRecognizer {

    protected final Context context;
    protected final Recognizer recognizer;

    protected final SpeechSourceProvider speechSourceProvider;

    /**
     * Constructs recognizer object using provided configuration.
     */
    public AbstractSpeechRecognizer(Configuration configuration)
        throws IOException
    {
        this(new Context(configuration));
    }

    protected AbstractSpeechRecognizer(Context context) throws IOException {
        this.context = context;
        recognizer = context.getInstance(Recognizer.class);
        speechSourceProvider = new SpeechSourceProvider();
    }

    /**
     * Returns result of the recognition.
     */
    public SpeechResult getResult() {
        Result result = recognizer.recognize();
        return null == result ? null : new SpeechResult(result);
    }
<<<<<<< HEAD

    public Loader getLoader() {
	return (Loader) context.getLoader();
    }
=======
    
	public Loader getLoader() {
		return (Loader) context.getLoader();
	}
>>>>>>> e819516e
}<|MERGE_RESOLUTION|>--- conflicted
+++ resolved
@@ -12,12 +12,9 @@
 package edu.cmu.sphinx.api;
 
 import java.io.IOException;
-
 import edu.cmu.sphinx.linguist.acoustic.tiedstate.Loader;
+import edu.cmu.sphinx.recognizer.Recognizer;
 import edu.cmu.sphinx.result.Result;
-import edu.cmu.sphinx.recognizer.Recognizer;
-
-import edu.cmu.sphinx.linguist.acoustic.tiedstate.Loader;
 
 
 /**
@@ -52,15 +49,8 @@
         Result result = recognizer.recognize();
         return null == result ? null : new SpeechResult(result);
     }
-<<<<<<< HEAD
-
-    public Loader getLoader() {
-	return (Loader) context.getLoader();
-    }
-=======
     
 	public Loader getLoader() {
 		return (Loader) context.getLoader();
 	}
->>>>>>> e819516e
 }